defmodule ChatModels.ChatGoogleAITest do
  alias LangChain.ChatModels.ChatGoogleAI
  use LangChain.BaseCase

  doctest LangChain.ChatModels.ChatGoogleAI
  alias LangChain.ChatModels.ChatGoogleAI
  alias LangChain.Message
  alias LangChain.MessageDelta
  alias LangChain.Function

  setup do
    {:ok, hello_world} =
      Function.new(%{
        name: "hello_world",
        description: "Give a hello world greeting.",
<<<<<<< HEAD
        function: fn _args, _context -> {:ok, "Hello world!"} end
=======
        function: fn -> "Hello world!" end
>>>>>>> 3ba0fe15
      })

    %{hello_world: hello_world}
  end

  describe "new/1" do
    test "works with minimal attr" do
      assert {:ok, %ChatGoogleAI{} = google_ai} = ChatGoogleAI.new(%{"model" => "gemini-pro"})
      assert google_ai.model == "gemini-pro"
    end

    test "returns error when invalid" do
      assert {:error, changeset} = ChatGoogleAI.new(%{"model" => nil})
      refute changeset.valid?
      assert {"can't be blank", _} = changeset.errors[:model]
    end

    test "supports overriding the API endpoint" do
      override_url = "http://localhost:1234/"

      model =
        ChatGoogleAI.new!(%{
          endpoint: override_url
        })

      assert model.endpoint == override_url
    end

    test "supports overriding the API version" do
      version = "v1"

      model =
        ChatGoogleAI.new!(%{
          version: version
        })

      assert model.version == version
    end
  end

  describe "for_api/3" do
    setup do
      {:ok, google_ai} =
        ChatGoogleAI.new(%{
          "model" => "gemini-pro",
          "temperature" => 1.0,
          "top_p" => 1.0,
          "top_k" => 1.0
        })

      %{google_ai: google_ai}
    end

    test "generates a map for an API call", %{google_ai: google_ai} do
      data = ChatGoogleAI.for_api(google_ai, [], [])
      assert %{"contents" => [], "generationConfig" => config} = data
      assert %{"temperature" => 1.0, "topK" => 1.0, "topP" => 1.0} = config
    end

    test "generates a map containing user and assistant messages", %{google_ai: google_ai} do
      user_message = "Hello Assistant!"
      assistant_message = "Hello User!"

      data =
        ChatGoogleAI.for_api(
          google_ai,
          [
            Message.new_user!(user_message),
            Message.new_assistant!(assistant_message)
          ],
          []
        )

      assert %{"contents" => [msg1, msg2]} = data
      assert %{"role" => :user, "parts" => [%{"text" => ^user_message}]} = msg1
      assert %{"role" => :model, "parts" => [%{"text" => ^assistant_message}]} = msg2
    end

    test "generates a map containing function and function call messages", %{google_ai: google_ai} do
      message = "Can you do an action for me?"
      arguments = %{"args" => "data"}
      function_result = %{"result" => "data"}

      data =
        ChatGoogleAI.for_api(
          google_ai,
          [
            Message.new_user!(message),
            Message.new_function_call!("userland_action", Jason.encode!(arguments)),
            Message.new_function!("userland_action", function_result)
          ],
          []
        )

      assert %{"contents" => [msg1, msg2, msg3]} = data
      assert %{"role" => :user, "parts" => [%{"text" => ^message}]} = msg1
      assert %{"role" => :model, "parts" => [tool_call]} = msg2
      assert %{"role" => :function, "parts" => [tool_result]} = msg3

      assert %{
               "functionCall" => %{
                 "args" => ^arguments,
                 "name" => "userland_action"
               }
             } = tool_call

      assert %{
               "functionResponse" => %{
                 "name" => "userland_action",
                 "response" => ^function_result
               }
             } = tool_result
    end

    test "expands system messages into two", %{google_ai: google_ai} do
      message = "These are some instructions."

      data = ChatGoogleAI.for_api(google_ai, [Message.new_system!(message)], [])

      assert %{"contents" => [msg1, msg2]} = data
      assert %{"role" => :user, "parts" => [%{"text" => ^message}]} = msg1
      assert %{"role" => :model, "parts" => [%{"text" => ""}]} = msg2
    end

    test "generates a map containing function declarations", %{
      google_ai: google_ai,
      hello_world: hello_world
    } do
      data = ChatGoogleAI.for_api(google_ai, [], [hello_world])

      assert %{"contents" => []} = data
      assert %{"tools" => [tool_call]} = data

      assert %{
               "functionDeclarations" => [
                 %{
                   "name" => "hello_world",
                   "description" => "Give a hello world greeting.",
                   "parameters" => %{"properties" => %{}, "type" => "object"}
                 }
               ]
             } = tool_call
    end
  end

  describe "do_process_response/2" do
    test "handles receiving a message" do
      response = %{
        "candidates" => [
          %{
            "content" => %{"role" => "model", "parts" => [%{"text" => "Hello User!"}]},
            "finishReason" => "STOP",
            "index" => 0
          }
        ]
      }

      assert [%Message{} = struct] = ChatGoogleAI.do_process_response(response)
      assert struct.role == :assistant
      assert struct.content == "Hello User!"
      assert struct.index == 0
      assert struct.status == :complete
    end

    test "error if receiving non-text content" do
      response = %{
        "candidates" => [
          %{
            "content" => %{"role" => "bad_role", "parts" => [%{"text" => "Hello user"}]},
            "finishReason" => "STOP",
            "index" => 0
          }
        ]
      }

      assert [{:error, error_string}] = ChatGoogleAI.do_process_response(response)
      assert error_string == "role: is invalid"
    end

    test "handles receiving function calls" do
      args = %{"args" => "data"}

      response = %{
        "candidates" => [
          %{
            "content" => %{
              "role" => "model",
              "parts" => [%{"functionCall" => %{"args" => args, "name" => "hello_world"}}]
            },
            "finishReason" => "STOP",
            "index" => 0
          }
        ]
      }

      assert [%Message{} = struct] = ChatGoogleAI.do_process_response(response)
      assert struct.role == :assistant
      assert struct.index == 0
      assert struct.function_name == "hello_world"
      assert struct.arguments == args
    end

    test "handles receiving MessageDeltas as well" do
      response = %{
        "candidates" => [
          %{
            "content" => %{
              "role" => "model",
              "parts" => [%{"text" => "This is the first part of a mes"}]
            },
            "finishReason" => "STOP",
            "index" => 0
          }
        ]
      }

      assert [%MessageDelta{} = struct] = ChatGoogleAI.do_process_response(response, MessageDelta)
      assert struct.role == :assistant
      assert struct.content == "This is the first part of a mes"
      assert struct.index == 0
      assert struct.status == :incomplete
    end

    test "handles API error messages" do
      response = %{
        "error" => %{
          "code" => 400,
          "message" => "Invalid request",
          "status" => "INVALID_ARGUMENT"
        }
      }

      assert {:error, error_string} = ChatGoogleAI.do_process_response(response)
      assert error_string == "Invalid request"
    end

    test "handles Jason.DecodeError" do
      response = {:error, %Jason.DecodeError{}}

      assert {:error, error_string} = ChatGoogleAI.do_process_response(response)
      assert "Received invalid JSON:" <> _ = error_string
    end

    test "handles unexpected response with error" do
      response = %{}
      assert {:error, "Unexpected response"} = ChatGoogleAI.do_process_response(response)
    end
  end
end<|MERGE_RESOLUTION|>--- conflicted
+++ resolved
@@ -13,11 +13,7 @@
       Function.new(%{
         name: "hello_world",
         description: "Give a hello world greeting.",
-<<<<<<< HEAD
         function: fn _args, _context -> {:ok, "Hello world!"} end
-=======
-        function: fn -> "Hello world!" end
->>>>>>> 3ba0fe15
       })
 
     %{hello_world: hello_world}
