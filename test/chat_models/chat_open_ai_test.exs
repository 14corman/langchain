--- conflicted
+++ resolved
@@ -335,8 +335,7 @@
       assert message.content == nil
     end
 
-<<<<<<< HEAD
-    @tag :live_call
+    @tag live_call: true, live_open_ai: true
     test "executing a function and explain", %{hello_world: hello_world} do
       {:ok, chat} = ChatOpenAI.new(%{seed: 0, model: "gpt-4-1106-preview"})
 
@@ -361,9 +360,6 @@
     #      - make it easy to support only receiving a single function call.
 
     @tag :live_call
-=======
-    @tag live_call: true, live_open_ai: true
->>>>>>> 204b2dd5
     test "executes callback function when data is streamed" do
       callback = fn %MessageDelta{} = delta ->
         send(self(), {:message_delta, delta})
